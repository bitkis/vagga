use std::os::getenv;
use std::io::{IoError, OtherIoError};
use std::io::{File, Open, Write};
use std::io::{BufferedReader, MemWriter};
use std::cmp::min;
<<<<<<< HEAD
use std::cmp::Ordering;
use std::str::FromStr;
=======
use std::from_str::FromStr;
use std::str::from_utf8;
>>>>>>> 4d2dc425
use std::io::process::{ExitStatus, ExitSignal, Command, Ignored, InheritFd};

use libc::funcs::posix88::unistd::{geteuid, getegid};
use libc::{pid_t, uid_t, gid_t};

use config::Range;
use config::Settings;
<<<<<<< HEAD
use super::util::get_user_name;
use self::Uidmap::*;
=======
>>>>>>> 4d2dc425

#[derive(Clone)]
pub enum Uidmap {
    Singleton(uid_t, gid_t),
    Ranges(Vec<(uid_t, uid_t, uid_t)>, Vec<(gid_t, gid_t, gid_t)>),
}


fn read_uid_map(username: &str) -> Result<Vec<Range>,String> {
    let file = File::open(&Path::new("/etc/subuid"));
    let mut res = Vec::new();
    let mut reader = BufferedReader::new(file);
    for (num, line) in reader.lines().enumerate() {
        let line = try!(line.map_err(
            |e| format!("Error reading /etc/subuid: {}", e)));
        let parts: Vec<&str> = line.as_slice().split(':').collect();
        let start = FromStr::from_str(parts[1]);
        let count = FromStr::from_str(parts[2].trim_right());
        if parts.len() != 3 || start.is_none() || count.is_none() {
            return Err(format!("/etc/subuid:{}: Bad syntax", num+1));
        }
<<<<<<< HEAD
        if parts[0].eq(user.as_slice()) {
=======
        if parts[0].eq(&username) {
>>>>>>> 4d2dc425
            let start: uid_t = start.unwrap();
            let end = start + count.unwrap() - 1;
            res.push(Range::new(start, end));
        }
    }
    return Ok(res);
}

fn read_gid_map(username: &str) -> Result<Vec<Range>,String> {
    let file = File::open(&Path::new("/etc/subgid"));
    let mut res = Vec::new();
    let mut reader = BufferedReader::new(file);
    for (num, line) in reader.lines().enumerate() {
        let line = try!(line.map_err(
            |e| format!("Error reading /etc/subgid: {}", e)));
        let parts: Vec<&str> = line.as_slice().split(':').collect();
        let start = FromStr::from_str(parts[1]);
        let count = FromStr::from_str(parts[2].trim_right());
        if parts.len() != 3 || start.is_none() || count.is_none() {
            return Err(format!("/etc/subgid:{}: Bad syntax", num+1));
        }
<<<<<<< HEAD
        if parts[0].eq(user.as_slice()) {
=======
        if parts[0].eq(&username) {
>>>>>>> 4d2dc425
            let start: gid_t = start.unwrap();
            let end = start + count.unwrap() - 1;
            res.push(Range::new(start, end));
        }
    }
    return Ok(res);
}

pub fn match_ranges(req: &Vec<Range>, allowed: &Vec<Range>, own_id: uid_t)
    -> Vec<(uid_t, uid_t, uid_t)>
{
    let mut res = vec!((0, own_id, 1));
    let mut reqiter = req.iter();
    let mut reqval = *reqiter.next().unwrap();
    let mut allowiter = allowed.iter();
    let mut allowval = *allowiter.next().unwrap();
    loop {
        if reqval.start == 0 {
            reqval = reqval.shift(1);
        }
        if allowval.start == 0 {
            allowval = allowval.shift(1);
        }
        let clen = min(reqval.len(), allowval.len());
        if clen > 0 {
            res.push((reqval.start, allowval.start, clen));
        }
        reqval = reqval.shift(clen);
        allowval = allowval.shift(clen);
        if reqval.len() == 0 {
            reqval = match reqiter.next() {
                Some(val) => *val,
                None => break,
            };
        }
        if allowval.len() == 0 {
            allowval = match allowiter.next() {
                Some(val) => *val,
                None => unreachable!(),
            };
        }
    }
    return res;
}

pub fn get_max_uidmap() -> Result<Uidmap, String>
{
    let mut cmd = Command::new("id");
    cmd.arg("--user").arg("--name");
    if let Some(path) = getenv("HOST_PATH") {
        cmd.env("PATH", path);
    }
    cmd.stdin(Ignored).stderr(InheritFd(2));
    let username = try!(cmd.output()
        .map_err(|e| format!("Error running `id --user --name`: {}", e))
        .and_then(|out| if out.status == ExitStatus(0) { Ok(out.output) } else
            { Err(format!("Error running `id --user --name`")) })
        .and_then(|val| from_utf8(val.as_slice()).map(|x| x.trim().to_string())
                   .ok_or(format!("Can't decode username"))));
    let uid_map = read_uid_map(username.as_slice()).ok();
    let gid_map = read_gid_map(username.as_slice()).ok();

    let uid = unsafe { geteuid() };
    let gid = unsafe { getegid() };
    if let (Some(uid_map), Some(gid_map)) = (uid_map, gid_map) {
        let mut uids = vec!((0, uid, 1));
        for &rng in uid_map.iter() {
            let mut rng = rng;
            if uid >= rng.start && uid <= rng.end {
                // TODO(tailhook) implement better heuristic
                assert!(uid == rng.start);
                rng = rng.shift(1);
                if rng.len() == 0 { continue; }
            }
            uids.push((rng.start, rng.start, rng.len()));
        }

        let mut gids = vec!((0, gid, 1));
        for &rng in gid_map.iter() {
            let mut rng = rng;
            if gid >= rng.start && gid <= rng.end {
                // TODO(tailhook) implement better heuristic
                assert!(gid == rng.start);
                rng = rng.shift(1);
                if rng.len() == 0 { continue; }
            }
            gids.push((rng.start, rng.start, rng.len()));
        }

        return Ok(Ranges(uids, gids));
    } else {
        warn!(concat!("Your system doesn't have /etc/subuid and /etc/subgid.",
            " Presumably your system is too old. Some features may not work"));
        return Ok(Singleton(uid, gid));
    }
}

pub fn apply_uidmap(pid: pid_t, map: &Uidmap) -> Result<(), IoError> {
    match map {
        &Singleton(uid, gid) => {
            let uid_map = format!("0 {} 1", uid);
            debug!("Writing uid_map: {}", uid_map);
            match File::open_mode(&Path::new("/proc")
                              .join(pid.to_string())
                              .join("uid_map"), Open, Write)
                    .write_str(uid_map.as_slice()) {
                Ok(()) => {}
                Err(e) => return Err(IoError {
                    kind: e.kind,
                    desc: "Error writing uid mapping",
                    detail: e.detail,
                    }),
            }
            let gid_map = format!("0 {} 1", gid);
            debug!("Writing gid_map: {}", gid_map);
            match File::open_mode(&Path::new("/proc")
                              .join(pid.to_string())
                              .join("gid_map"), Open, Write)
                    .write_str(uid_map.as_slice()) {
                Ok(()) => {}
                Err(e) => return Err(IoError {
                    kind: e.kind,
                    desc: "Error writing gid mapping",
                    detail: e.detail
                    }),
            }
        }
        &Ranges(ref uids, ref gids) => {
            let myuid = unsafe { geteuid() };
            if myuid > 0 {
                let mut cmd = Command::new("newuidmap");
                cmd.stdin(Ignored).stdout(InheritFd(1)).stderr(InheritFd(2));
                cmd.arg(pid.to_string());
                for &(req, allowed, count) in uids.iter() {
                    cmd
                        .arg(req.to_string())
                        .arg(allowed.to_string())
                        .arg(count.to_string());
                }
                info!("Uid map command: {}", cmd);
                match cmd.status() {
                    Ok(ExitStatus(0)) => {},
                    Ok(ExitStatus(x)) => {
                        return Err(IoError {
                            kind: OtherIoError,
                            desc: "Error writing uid mapping",
                            detail: Some(format!(
                                "newuidmap exited with status {}", x)),
                            });
                    }
                    Ok(ExitSignal(x)) => {
                        return Err(IoError {
                            kind: OtherIoError,
                            desc: "Error writing uid mapping",
                            detail: Some(format!(
                                "newuidmap exited with signal {}", x)),
                            });
                    }
                    Err(e) => return Err(IoError {
                        kind: e.kind,
                        desc: "Error writing uid mapping",
                        detail: e.detail
                        }),
                }

                let mut cmd = Command::new("newgidmap");
                cmd.stdin(Ignored).stdout(InheritFd(1)).stderr(InheritFd(2));
                cmd.arg(pid.to_string());
                for &(req, allowed, count) in gids.iter() {
                    cmd
                        .arg(req.to_string())
                        .arg(allowed.to_string())
                        .arg(count.to_string());
                }
                info!("Gid map command: {}", cmd);
                match cmd.status() {
                    Ok(ExitStatus(0)) => {},
                    Ok(ExitStatus(x)) => {
                        return Err(IoError {
                            kind: OtherIoError,
                            desc: "Error writing gid mapping",
                            detail: Some(format!(
                                "newgidmap exited with status {}", x)),
                            });
                    }
                    Ok(ExitSignal(x)) => {
                        return Err(IoError {
                            kind: OtherIoError,
                            desc: "Error writing gid mapping",
                            detail: Some(format!(
                                "newgidmap exited with signal {}", x)),
                            });
                    }
                    Err(e) => return Err(IoError {
                        kind: e.kind,
                        desc: "Error writing gid mapping",
                        detail: e.detail
                        }),
                }
            } else {
                let mut membuf = MemWriter::new();
                for &(ins, outs, cnt) in uids.iter() {
                    try!(writeln!(&mut membuf, "{} {} {}", ins, outs, cnt));
                }
                let mut file = try!(File::create(&Path::new(
                    format!("/proc/{}/uid_map", pid))));
                let value = membuf.into_inner();
                debug!("Writing uid map ```{}```",
                    String::from_utf8_lossy(value.as_slice()));
                try!(file.write(value.as_slice()));

                let mut membuf = MemWriter::new();
                for &(ins, outs, cnt) in gids.iter() {
                    try!(writeln!(&mut membuf, "{} {} {}", ins, outs, cnt));
                }
                let mut file = try!(File::create(&Path::new(
                    format!("/proc/{}/gid_map", pid))));
                let value = membuf.into_inner();
                debug!("Writing gid map ```{}```",
                    String::from_utf8_lossy(value.as_slice()));
                try!(file.write(value.as_slice()));
            }
        }
    }
    return Ok(());
}

fn read_outside_ranges(path: &str) -> Result<Vec<Range>, String> {
    let mut file = BufferedReader::new(try!(File::open(&Path::new(path))
        .map_err(|e| format!("Error reading uid/gid map: {}", e))));
    let mut result = vec!();
    for line in file.lines() {
        let line = try!(line
            .map_err(|e| format!("Error reading uid/gid map: {}", e)));
        let mut words = line.as_slice().words();
        let outside = try!(words.next().and_then(FromStr::from_str)
            .ok_or(format!("uid/gid map format error")));
        try!(words.next()
            .ok_or(format!("uid/gid map format error")));
        let count = try!(words.next().and_then(FromStr::from_str)
            .ok_or(format!("uid/gid map format error")));
        result.push(Range { start: outside, end: outside+count-1 });
    }
    return Ok(result);
}

pub fn map_users(settings: &Settings, uids: &Vec<Range>, gids: &Vec<Range>)
    -> Result<Uidmap, String>
{
    let default_uids = vec!(Range { start: 0, end: 0 });
    let default_gids = vec!(Range { start: 0, end: 0 });
    let uids = if uids.len() > 0 { uids } else { &default_uids };
    let gids = if gids.len() > 0 { gids } else { &default_gids };
    if settings.uid_map.is_none() {
        let ranges = try!(read_outside_ranges("/proc/self/uid_map"));
        let uid_map = match_ranges(uids, &ranges, 0);
        let ranges = try!(read_outside_ranges("/proc/self/gid_map"));
        let gid_map = match_ranges(gids, &ranges, 0);
        return Ok(Ranges(uid_map, gid_map));
    } else {
        let &(ref uids, ref gids) = settings.uid_map.as_ref().unwrap();
        return Ok(Ranges(uids.clone(), gids.clone()));
    }
}<|MERGE_RESOLUTION|>--- conflicted
+++ resolved
@@ -3,13 +3,9 @@
 use std::io::{File, Open, Write};
 use std::io::{BufferedReader, MemWriter};
 use std::cmp::min;
-<<<<<<< HEAD
 use std::cmp::Ordering;
 use std::str::FromStr;
-=======
-use std::from_str::FromStr;
 use std::str::from_utf8;
->>>>>>> 4d2dc425
 use std::io::process::{ExitStatus, ExitSignal, Command, Ignored, InheritFd};
 
 use libc::funcs::posix88::unistd::{geteuid, getegid};
@@ -17,11 +13,7 @@
 
 use config::Range;
 use config::Settings;
-<<<<<<< HEAD
-use super::util::get_user_name;
 use self::Uidmap::*;
-=======
->>>>>>> 4d2dc425
 
 #[derive(Clone)]
 pub enum Uidmap {
@@ -43,11 +35,7 @@
         if parts.len() != 3 || start.is_none() || count.is_none() {
             return Err(format!("/etc/subuid:{}: Bad syntax", num+1));
         }
-<<<<<<< HEAD
-        if parts[0].eq(user.as_slice()) {
-=======
-        if parts[0].eq(&username) {
->>>>>>> 4d2dc425
+        if parts[0].eq(username) {
             let start: uid_t = start.unwrap();
             let end = start + count.unwrap() - 1;
             res.push(Range::new(start, end));
@@ -69,11 +57,7 @@
         if parts.len() != 3 || start.is_none() || count.is_none() {
             return Err(format!("/etc/subgid:{}: Bad syntax", num+1));
         }
-<<<<<<< HEAD
-        if parts[0].eq(user.as_slice()) {
-=======
-        if parts[0].eq(&username) {
->>>>>>> 4d2dc425
+        if parts[0].eq(username) {
             let start: gid_t = start.unwrap();
             let end = start + count.unwrap() - 1;
             res.push(Range::new(start, end));
@@ -132,7 +116,7 @@
         .and_then(|out| if out.status == ExitStatus(0) { Ok(out.output) } else
             { Err(format!("Error running `id --user --name`")) })
         .and_then(|val| from_utf8(val.as_slice()).map(|x| x.trim().to_string())
-                   .ok_or(format!("Can't decode username"))));
+                   .map_err(|e| format!("Can't decode username: {}", e))));
     let uid_map = read_uid_map(username.as_slice()).ok();
     let gid_map = read_gid_map(username.as_slice()).ok();
 
